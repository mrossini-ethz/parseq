--- conflicted
+++ resolved
@@ -2,19 +2,17 @@
 
 Parseq uses [semantic versioning](http://semver.org/).
 
-<<<<<<< HEAD
 ## Unreleased
 
 ### Features
 
   * Meaningful parsing error messages based on sequence position and terminal expressions.
-=======
+
 ## Version 0.3.2 - 2017-06-25:
 
 ### Bugfixes
 
   * Added more elaborate tests for verifying the correctness of processing options in rule definitions.
->>>>>>> a4f65b2a
 
 ## Version 0.3.1 - 2017-06-25:
 
